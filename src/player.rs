--- conflicted
+++ resolved
@@ -197,22 +197,11 @@
 #[derive(Component)]
 pub struct WorldCameraMarker;
 
-<<<<<<< HEAD
 #[derive(Component)]
 pub struct PlayerSpawnedMarker;
-
-/// Marker for a child entity that should contain only the transform for modifying the player's rotation differently than the things that are children of the player.
-/// The entity with the WorldCameraMarker should be a child of this entity.
-#[derive(Component)]
-pub struct PlayerRotationMarker;
 
 fn spawn_player(
     player: Single<
-=======
-pub fn spawn_player(
-    _trigger: Trigger<SceneInstanceReady>,
-    mut player_entity_query: Query<
->>>>>>> b68674e8
         (Entity, &mut Transform, &CameraSettings),
         (With<PlayerControllerMarker>, Without<PlayerSpawnedMarker>),
     >,
@@ -227,35 +216,25 @@
         return Ok(());
     };
 
-    println!("{:?}", player_start_transform);
-
-    player_transform.translation = player_start_transform.translation;
-
-    println!("{:?}", player_transform);
-
-    let rotation = Transform::from_rotation(player_start_transform.rotation);
+    *player_transform = **player_start_transform;
 
     commands
         .entity(entity)
         .insert(PlayerSpawnedMarker)
-        .with_children(|parent| {
-            let mut player_rotation = parent.spawn((PlayerRotationMarker, rotation));
-
-            player_rotation.with_child((
-                WorldCameraMarker,
-                Camera3d::default(),
-                Projection::from(PerspectiveProjection {
-                    fov: fov.into_inner().into(),
-                    ..default()
-                }),
-                Transform::from_xyz(0.0, camera_settings.height, 0.0),
-                RenderLayers::from_layers(&[
-                    DEFAULT_RENDER_LAYER,
-                    PORTAL_RENDER_LAYER_1,
-                    PORTAL_RENDER_LAYER_2,
-                ]),
-            ));
-        });
+        .with_child((
+            WorldCameraMarker,
+            Camera3d::default(),
+            Projection::from(PerspectiveProjection {
+                fov: fov.into_inner().into(),
+                ..default()
+            }),
+            Transform::from_xyz(0.0, camera_settings.height, 0.0),
+            RenderLayers::from_layers(&[
+                DEFAULT_RENDER_LAYER,
+                PORTAL_RENDER_LAYER_1,
+                PORTAL_RENDER_LAYER_2,
+            ]),
+        ));
 
     Ok(())
 }
@@ -315,31 +294,17 @@
     }
 }
 
-<<<<<<< HEAD
-fn look(
-    player_rotation: Single<
-        &mut Transform,
-        (With<PlayerRotationMarker>, Without<WorldCameraMarker>),
-    >,
-    camera: Single<&mut Transform, (With<Camera3d>, With<WorldCameraMarker>)>,
-=======
 pub fn look(
-    player: Single<&mut Transform, (With<PlayerControllerMarker>, Without<ChildOf>)>,
-    player_camera: Single<&mut Transform, (With<Camera3d>, With<ChildOf>, With<WorldCameraMarker>)>,
->>>>>>> b68674e8
+    player: Single<&mut Transform, (With<PlayerControllerMarker>, Without<WorldCameraMarker>)>,
+    player_camera: Single<&mut Transform, (With<Camera3d>, With<WorldCameraMarker>)>,
     mut movement_event_reader: EventReader<MovementAction>,
     mut portal_cameras: Populated<
         (Entity, &mut Transform),
         (With<PortalCameraChildOf>, Without<WorldCameraMarker>),
     >,
 ) {
-<<<<<<< HEAD
-    let mut player_yaw_transform = player_rotation.into_inner();
-    let mut camera_transform = camera.into_inner();
-=======
     let mut player_transform = player.into_inner();
     let mut camera_transform = player_camera.into_inner();
->>>>>>> b68674e8
 
     for event in movement_event_reader.read() {
         match event {
@@ -350,7 +315,7 @@
                 let clamped_delta =
                     (camera_pitch + delta.y).clamp(-PITCH_LIMIT, PITCH_LIMIT) - camera_pitch;
 
-                player_yaw_transform.rotate_local_y(delta.x);
+                player_transform.rotate_local_y(delta.x);
                 camera_transform.rotate_local_x(clamped_delta);
             }
             _ => (),
@@ -358,15 +323,13 @@
     }
 }
 
-<<<<<<< HEAD
-=======
 // TODO: Split ground/air movement back into two separate systems.
->>>>>>> b68674e8
 pub fn movement(
     time: Res<Time>,
     mut movement_event_reader: EventReader<MovementAction>,
     player: Single<
         (
+            &Transform,
             &mut PlayerVelocity,
             &mut KinematicCharacterController,
             Option<&KinematicCharacterControllerOutput>,
@@ -376,14 +339,18 @@
         ),
         With<PlayerControllerMarker>,
     >,
-    player_rotation: Single<&Transform, With<PlayerRotationMarker>>,
 ) -> Result {
     let delta_time = time.delta_secs();
 
-    let (mut velocity, mut controller, output, jump_settings, movement_settings, gravity_scale) =
-        player.into_inner();
-
-    let player_rot_transform = player_rotation.into_inner();
+    let (
+        transform,
+        mut velocity,
+        mut controller,
+        output,
+        jump_settings,
+        movement_settings,
+        gravity_scale,
+    ) = player.into_inner();
 
     let velocity = &mut velocity.0;
     let is_grounded = output.map_or(false, |o| o.grounded && velocity.y <= 0.0);
@@ -398,7 +365,7 @@
                     input_direction,
                     movement_speed,
                 } => {
-                    let wish_direction = player_rot_transform
+                    let wish_direction = transform
                         .rotation
                         .mul_vec3(input_direction.extend(0.0).xzy());
                     let current_speed_in_wish_direction = velocity.dot(wish_direction);
@@ -442,7 +409,7 @@
                     input_direction,
                     movement_speed: _,
                 } => {
-                    let wish_direction = player_rot_transform
+                    let wish_direction = transform
                         .rotation
                         .mul_vec3(input_direction.extend(0.0).xzy());
                     let current_speed_in_wish_direction = velocity.dot(wish_direction);
