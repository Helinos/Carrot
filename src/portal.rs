use bevy::{
    asset::RenderAssetUsages,
    prelude::*,
    render::{
        primitives::Aabb,
        render_resource::{Extent3d, TextureDimension, TextureFormat, TextureUsages},
        view::RenderLayers,
    },
    window::PrimaryWindow,
};
use bevy_rapier3d::plugin::RapierTransformPropagateSet;
use bevy_trenchbroom::{
    anyhow::{self, anyhow},
    class::QuakeClassSpawnView,
    prelude::*,
};
use nil::prelude::SmartDefault;

use crate::{
<<<<<<< HEAD
    PORTAL_RENDER_LAYER_1, PORTAL_RENDER_LAYER_2,
    player::{CameraSettings, FOV, PlayerControllerMarker, WorldCameraMarker},
=======
    DEFAULT_RENDER_LAYER, PORTAL_RENDER_LAYER_1, PORTAL_RENDER_LAYER_2,
    player::{FOV, WorldCameraMarker, look, movement},
>>>>>>> b68674e8
    special_materials::PortalMaterial,
};

pub struct PortalPlugin;

impl Plugin for PortalPlugin {
    fn build(&self, app: &mut App) {
        app.register_type::<WorldPortalClass>()
            .register_type::<WorldPortal>()
            .add_systems(PreUpdate, update_visibility)
            .add_systems(Update, update_camera_positions.after(look).before(movement))
            .add_systems(
                PostUpdate,
                (
                    link_portals,
<<<<<<< HEAD
                    // update_camera_positions
                    //     .after(RapierTransformPropagateSet)
                    //     .before(TransformSystem::TransformPropagate),
=======
                    //update_camera_positions
                    //    .after(RapierTransformPropagateSet)
                    //    .before(bevy_rapier3d::plugin::PhysicsSet::StepSimulation),
>>>>>>> b68674e8
                ),
            );
    }
}

#[derive(Component)]
#[relationship(relationship_target = PortalCameraChildren)]
pub struct PortalCameraChildOf(pub Entity);

#[derive(Component)]
#[relationship_target(relationship = PortalCameraChildOf, linked_spawn)]
pub struct PortalCameraChildren(Vec<Entity>);

#[derive(Component)]
#[relationship(relationship_target = WorldPortalDest)]
pub struct WorldPortalSource(pub Entity);

#[derive(Component)]
#[relationship_target(relationship = WorldPortalSource, linked_spawn)]
pub struct WorldPortalDest(Vec<Entity>);

#[derive(Component, Reflect)]
#[reflect(Component)]
pub struct WorldPortal {
    pub id: String,
    pub destination_id: String,
    pub facing: Vec3,
    pub visible: bool,
    pub lateral_offset: Vec3,
    pub rotational_offset: Quat,
    pub destination_center: Vec3,
}

impl WorldPortal {
    fn new(id: String, destination_id: String, facing: Vec3) -> Self {
        Self {
            id,
            destination_id,
            facing,
            visible: false,
            lateral_offset: Vec3::default(),
            rotational_offset: Quat::default(),
            destination_center: Vec3::default(),
        }
    }
}

#[solid_class(
    hooks(SpawnHooks::new().push(Self::spawn_hook)),
    classname("func_world_portal")
)]
#[derive(Clone, SmartDefault)]
pub struct WorldPortalClass {
    #[class(must_set)]
    id: String,
    #[class(must_set)]
    destination_id: String,
    #[class(must_set)]
    #[default(vec3(0., 0., 0.))]
    facing: Vec3,
}

impl WorldPortalClass {
    pub fn spawn_hook(view: &mut QuakeClassSpawnView) -> anyhow::Result<()> {
        let quake_mesh_view = if view.meshes.len() == 1 {
            &view.meshes[0]
        } else {
            return Err(anyhow!(
                "A worldportal entity may not contain more than one mesh"
            ));
        };

        let source_entity = view.src_entity;
        let id: String = source_entity.get("id")?;
        let destination_id: String = source_entity.get("destination_id")?;
        let facing: Vec3 = source_entity.get("facing")?;

        view.world
            .commands()
            .entity(quake_mesh_view.entity)
            .insert(WorldPortal::new(id, destination_id, facing));

        Ok(())
    }
}

pub fn link_portals(
    mut commands: Commands,
    mut images: ResMut<Assets<Image>>,
    mut materials: ResMut<Assets<PortalMaterial>>,
    fov: Res<FOV>,
    mut portals: Populated<(Entity, &mut WorldPortal, &Aabb), Without<WorldPortalSource>>,
    windows: Query<&Window, With<PrimaryWindow>>,
    player: Query<(Entity, &CameraSettings), With<PlayerControllerMarker>>,
) -> Result {
    let (player_entity, camera_settings) = player.single()?;
    let window = windows.single()?;
    let fov = fov.into_inner().into();

    let size = Extent3d {
        width: window.physical_width(),
        height: window.physical_height(),
        ..default()
    };

    let mut link = |source_portal: &mut (Entity, Mut<'_, WorldPortal>, &Aabb),
                    dest_portal: &(Entity, Mut<'_, WorldPortal>, &Aabb),
                    portal_render_layer: usize| {
        let (source_portal_ent, source_portal, source_portal_aabb) = source_portal;
        let (dest_portal_ent, dest_portal, dest_portal_aabb) = dest_portal;

        source_portal.lateral_offset = (dest_portal_aabb.center - source_portal_aabb.center).into();
        let rotational_offset = dest_portal.facing - source_portal.facing;
        source_portal.rotational_offset = Quat::from_euler(
            EulerRot::YXZ,
            rotational_offset.x.to_radians(),
            rotational_offset.y.to_radians(),
            rotational_offset.z.to_radians(),
        );
        source_portal.destination_center = dest_portal_aabb.center.into();

        commands
            .entity(*source_portal_ent)
            .insert(WorldPortalSource(*dest_portal_ent));

        let mut texture = Image::new_uninit(
            size,
            TextureDimension::D2,
            TextureFormat::Rgba8UnormSrgb,
            RenderAssetUsages::default(),
        );

        texture.texture_descriptor.usage = TextureUsages::TEXTURE_BINDING
            | TextureUsages::COPY_DST
            | TextureUsages::RENDER_ATTACHMENT;

        let texture_handle = images.add(texture);
        let portal_material_handle = materials.add(PortalMaterial {
            texture_handle: texture_handle.clone(),
        });

<<<<<<< HEAD
        let mut transform = Transform::from_translation(
            Vec3::new(0.0, camera_settings.height, 0.0) + source_portal.lateral_offset,
        );

        commands.entity(player_entity).with_child((
=======
        // Initialize camera's rotation
        let transform = Transform::from_rotation(rotation);

        commands.spawn((
>>>>>>> b68674e8
            Camera {
                target: texture_handle.into(),
                ..default()
            },
            Camera3d::default(),
            Projection::from(PerspectiveProjection { fov, ..default() }),
            PortalCameraChildOf(*source_portal_ent),
            transform,
        ));

        commands
            .entity(*source_portal_ent)
            .remove::<GenericMaterial3d>()
            .insert((
                MeshMaterial3d(portal_material_handle),
                RenderLayers::layer(portal_render_layer),
            ));
    };

    let mut combinations = portals.iter_combinations_mut();
    while let Some([mut portal_1, mut portal_2]) = combinations.fetch_next() {
        if portal_1.1.id != portal_2.1.destination_id || portal_1.1.destination_id != portal_2.1.id
        {
            continue;
        }

        link(&mut portal_1, &portal_2, PORTAL_RENDER_LAYER_1);
        link(&mut portal_2, &portal_1, PORTAL_RENDER_LAYER_2);
    }

    Ok(())
}

pub fn update_visibility(
    mut portals: Populated<(Entity, &mut WorldPortal, &ViewVisibility)>,
    mut portal_cameras: Populated<(Entity, &mut Camera), With<PortalCameraChildOf>>,
    camera_relationships: Populated<&PortalCameraChildOf>,
) {
    for (camera_ent, mut camera) in portal_cameras.iter_mut() {
        for related in camera_relationships.iter_ancestors(camera_ent) {
            let Ok((_portal_ent, mut portal, view_visibility)) = portals.get_mut(related) else {
                continue;
            };

            let visibility = view_visibility.get();
            if visibility != portal.visible {
                portal.visible = visibility;
                camera.is_active = visibility;
            }
        }
    }
}

<<<<<<< HEAD
// fn update_camera_positions(
//     player_camera: Single<&GlobalTransform, With<WorldCameraMarker>>,
//     portals: Populated<&WorldPortal>,
//     mut portal_cameras: Populated<
//         (Entity, &mut Transform),
//         (With<PortalCameraChildOf>, Without<WorldCameraMarker>),
//     >,
//     camera_relationships: Populated<&PortalCameraChildOf>,
// ) -> Result {
//     let (_, player_camera_rotation, player_camera_translation) =
//         player_camera.into_inner().to_scale_rotation_translation();

//     for (camera_ent, mut camera_transform) in portal_cameras.iter_mut() {
//         let Some(source_portal) = camera_relationships
//             .iter_ancestors(camera_ent)
//             .find_map(|ancestor| portals.get(ancestor).ok())
//         else {
//             return Err(
//                 anyhow!("There is a PortalCamera that isn't related to any portal.").into(),
//             );
//         };

//         camera_transform.translation = player_camera_translation + source_portal.lateral_offset;
//         camera_transform.rotation = player_camera_rotation;
//         camera_transform.rotate_around(
//             source_portal.destination_center,
//             source_portal.rotational_offset,
//         );
//     }

//     Ok(())
// }
=======
pub fn update_camera_positions(
    player_camera: Single<&GlobalTransform, With<WorldCameraMarker>>,
    portals: Populated<&WorldPortal>,
    mut portal_cameras: Populated<
        (Entity, &mut Transform),
        (With<PortalCameraChildOf>, Without<WorldCameraMarker>),
    >,
    camera_relationships: Populated<&PortalCameraChildOf>,
) -> Result {
    let (_, player_camera_rotation, player_camera_translation) =
        player_camera.into_inner().to_scale_rotation_translation();

    for (camera_ent, mut camera_transform) in portal_cameras.iter_mut() {
        let Some(source_portal) = camera_relationships
            .iter_ancestors(camera_ent)
            .find_map(|ancestor| portals.get(ancestor).ok())
        else {
            return Err(
                anyhow!("There is a PortalCamera that isn't related to any portal.").into(),
            );
        };

        camera_transform.translation = player_camera_translation + source_portal.lateral_offset;
        // Update camera's rotation in the player's look system
        //camera_transform.rotation = player_camera_rotation;
        //camera_transform.rotate_around(
        //    source_portal.destination_center,
        //    source_portal.rotational_offset,
        //);
    }

    Ok(())
}
>>>>>>> b68674e8
<|MERGE_RESOLUTION|>--- conflicted
+++ resolved
@@ -8,7 +8,6 @@
     },
     window::PrimaryWindow,
 };
-use bevy_rapier3d::plugin::RapierTransformPropagateSet;
 use bevy_trenchbroom::{
     anyhow::{self, anyhow},
     class::QuakeClassSpawnView,
@@ -17,13 +16,8 @@
 use nil::prelude::SmartDefault;
 
 use crate::{
-<<<<<<< HEAD
     PORTAL_RENDER_LAYER_1, PORTAL_RENDER_LAYER_2,
-    player::{CameraSettings, FOV, PlayerControllerMarker, WorldCameraMarker},
-=======
-    DEFAULT_RENDER_LAYER, PORTAL_RENDER_LAYER_1, PORTAL_RENDER_LAYER_2,
     player::{FOV, WorldCameraMarker, look, movement},
->>>>>>> b68674e8
     special_materials::PortalMaterial,
 };
 
@@ -39,15 +33,9 @@
                 PostUpdate,
                 (
                     link_portals,
-<<<<<<< HEAD
-                    // update_camera_positions
-                    //     .after(RapierTransformPropagateSet)
-                    //     .before(TransformSystem::TransformPropagate),
-=======
                     //update_camera_positions
                     //    .after(RapierTransformPropagateSet)
-                    //    .before(bevy_rapier3d::plugin::PhysicsSet::StepSimulation),
->>>>>>> b68674e8
+                    //    .before(TransformSystem::TransformPropagate),
                 ),
             );
     }
@@ -141,9 +129,7 @@
     fov: Res<FOV>,
     mut portals: Populated<(Entity, &mut WorldPortal, &Aabb), Without<WorldPortalSource>>,
     windows: Query<&Window, With<PrimaryWindow>>,
-    player: Query<(Entity, &CameraSettings), With<PlayerControllerMarker>>,
 ) -> Result {
-    let (player_entity, camera_settings) = player.single()?;
     let window = windows.single()?;
     let fov = fov.into_inner().into();
 
@@ -189,18 +175,7 @@
             texture_handle: texture_handle.clone(),
         });
 
-<<<<<<< HEAD
-        let mut transform = Transform::from_translation(
-            Vec3::new(0.0, camera_settings.height, 0.0) + source_portal.lateral_offset,
-        );
-
-        commands.entity(player_entity).with_child((
-=======
-        // Initialize camera's rotation
-        let transform = Transform::from_rotation(rotation);
-
         commands.spawn((
->>>>>>> b68674e8
             Camera {
                 target: texture_handle.into(),
                 ..default()
@@ -208,7 +183,6 @@
             Camera3d::default(),
             Projection::from(PerspectiveProjection { fov, ..default() }),
             PortalCameraChildOf(*source_portal_ent),
-            transform,
         ));
 
         commands
@@ -254,40 +228,6 @@
     }
 }
 
-<<<<<<< HEAD
-// fn update_camera_positions(
-//     player_camera: Single<&GlobalTransform, With<WorldCameraMarker>>,
-//     portals: Populated<&WorldPortal>,
-//     mut portal_cameras: Populated<
-//         (Entity, &mut Transform),
-//         (With<PortalCameraChildOf>, Without<WorldCameraMarker>),
-//     >,
-//     camera_relationships: Populated<&PortalCameraChildOf>,
-// ) -> Result {
-//     let (_, player_camera_rotation, player_camera_translation) =
-//         player_camera.into_inner().to_scale_rotation_translation();
-
-//     for (camera_ent, mut camera_transform) in portal_cameras.iter_mut() {
-//         let Some(source_portal) = camera_relationships
-//             .iter_ancestors(camera_ent)
-//             .find_map(|ancestor| portals.get(ancestor).ok())
-//         else {
-//             return Err(
-//                 anyhow!("There is a PortalCamera that isn't related to any portal.").into(),
-//             );
-//         };
-
-//         camera_transform.translation = player_camera_translation + source_portal.lateral_offset;
-//         camera_transform.rotation = player_camera_rotation;
-//         camera_transform.rotate_around(
-//             source_portal.destination_center,
-//             source_portal.rotational_offset,
-//         );
-//     }
-
-//     Ok(())
-// }
-=======
 pub fn update_camera_positions(
     player_camera: Single<&GlobalTransform, With<WorldCameraMarker>>,
     portals: Populated<&WorldPortal>,
@@ -297,7 +237,7 @@
     >,
     camera_relationships: Populated<&PortalCameraChildOf>,
 ) -> Result {
-    let (_, player_camera_rotation, player_camera_translation) =
+    let (_, _player_camera_rotation, player_camera_translation) =
         player_camera.into_inner().to_scale_rotation_translation();
 
     for (camera_ent, mut camera_transform) in portal_cameras.iter_mut() {
@@ -320,5 +260,4 @@
     }
 
     Ok(())
-}
->>>>>>> b68674e8
+}